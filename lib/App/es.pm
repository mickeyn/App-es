--- conflicted
+++ resolved
@@ -2,12 +2,9 @@
 use strict;
 use warnings;
 
-<<<<<<< HEAD
 use App::es::ParamValidation qw(ESExistingIndex ESName);
-=======
 use App::es::ParamValidation;
 
->>>>>>> 75d42b78
 use JSON qw( decode_json to_json );
 use File::Slurp qw(read_file);
 use Term::ANSIColor;
@@ -44,16 +41,11 @@
     put_mapping  => [ qw/ index_y json_file        / ],
     put_settings => [ qw/ index_y json_file        / ],
 
-    search       => [ qw/ index_y type searchstr   / ],
+    search       => [ qw/ searchstr / ],
     scan         => [ qw/ index_y type string      / ],
 
-<<<<<<< HEAD
-    search     => [ qw/ searchstr / ],
-    scan       => [ qw/ index_y type string / ],
-=======
     alias        => [ qw/ index_y_notalias alias_n / ],
     unalias      => [ qw/ index_y_notalias alias_y / ],
->>>>>>> 75d42b78
 
     get_bash_completions => [],
 );
@@ -317,7 +309,6 @@
         }
     };
 
-<<<<<<< HEAD
     my @highlight = (
         highlight => {
             fields => { _all => {} },
@@ -325,18 +316,6 @@
             post_tags => [ '__ENDCOLOR__' ],
         }
     );
-=======
-    my @highlight = ();
-    if ($field) {
-        @highlight = (
-            highlight => {
-                fields    => { $field => {} },
-                pre_tags  => [ '__STARTCOLOR__' ],
-                post_tags => [ '__ENDCOLOR__' ],
-            }
-        );
-    }
->>>>>>> 75d42b78
 
     my $result = $self->es->search(
         ($self->index ? (index => $self->index) : () ),
